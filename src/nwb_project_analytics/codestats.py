--- conflicted
+++ resolved
@@ -191,13 +191,9 @@
                 re.commit_stats = yaml_safe_loader.load(f)
             print("Loading cached results: %s" % re.cache_git_paths)  # noqa T001
             with open(re.cache_git_paths) as f:
-<<<<<<< HEAD
-                re.git_paths = yaml.safe_load(f)
+                re.git_paths = yaml_safe_loader.load(f)
             print("Loading cached results: %s" % re.cache_contributors)  # noqa T001
             re.contributors = pd.read_csv(re.cache_contributors, header=[0, 1], sep="\t")
-=======
-                re.git_paths = yaml_safe_loader.load(f)
->>>>>>> 1569dbb0
             return re
         raise ValueError("No cache available at %s" % output_dir)
 
